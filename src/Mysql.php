<?php

namespace Simplon\Mysql;

/**
 * @package Simplon\Mysql
 */
class Mysql
{
    /**
     * @var \PDO
     */
    protected $pdo;
    /**
     * @var int
     */
    protected $fetchMode = \PDO::FETCH_ASSOC;
    /**
     * @var \PDOStatement
     */
    protected $lastStatement;

    /**
<<<<<<< HEAD
     * @param $host
     * @param $user
     * @param $password
     * @param $database
     * @param int $fetchMode
     * @param string $charset
     * @param array $options
     *
     * @throws MysqlException
     */
    public function __construct($host, $user, $password, $database, $fetchMode = \PDO::FETCH_ASSOC, $charset = 'utf8', array $options = [])
    {
        try
        {
            // use host
            $dns = 'mysql:host=' . $host;

            if (isset($options['port']))
            {
                $dns .= ';port=' . $options['port'];
            }

            // use unix socket
            if (isset($options['unixSocket']))
            {
                $dns = 'mysql:unix_socket=' . $options['unixSocket'];
            }

            $dns .= ';dbname=' . $database;
            $dns .= ';charset=' . $charset;

            // ------------------------------

            if (empty($options['pdo']))
            {
                $options['pdo'] = [];
            }

            $this->setDbh(new \PDO($dns, $user, $password, $options['pdo']));

            // set fetchMode
            $this->setFetchMode($fetchMode);
        }
        catch (\PDOException $e)
        {
            $message = str_replace($password, '********', $e->getMessage());
            throw new MysqlException($message, $e->getCode());
        }
=======
     * @param \PDO $pdo
     */
    public function __construct(\PDO $pdo)
    {
        $this->pdo = $pdo;
>>>>>>> f8495973
    }

    /**
     * @return Mysql
<<<<<<< HEAD
     */
    public function close()
    {
        $this->dbh = null;

        return $this;
    }

    /**
     * @return bool|int
     */
    public function getRowCount()
    {
        if ($this->hasLastStatement() === false)
        {
            return false;
        }
=======
     */
    public function close(): self
    {
        $this->pdo = null;
>>>>>>> f8495973

        return $this->getLastStatement()->rowCount();
    }

    /**
     * @param string $query
     *
     * @return bool
     * @throws MysqlException
     */
<<<<<<< HEAD
    public function executeSql($query)
=======
    public function setFetchMode(int $fetchMode): self
>>>>>>> f8495973
    {
        $dbh = $this->getDbh();

        $response = $dbh->exec($query);

<<<<<<< HEAD
        if ($response !== false)
        {
            return true;
        }

        $error = [
            'query'     => $query,
            'errorInfo' => $this->prepareErrorInfo($dbh->errorInfo()),
        ];

        $errorInfo = json_encode($error);

        throw new MysqlException($errorInfo);
    }

    /**
     * @param string $dbName
=======
    /**
     * @return int
     */
    public function getRowCount(): int
    {
        if ($this->hasLastStatement() === false)
        {
            return 0;
        }

        return $this->getLastStatement()->rowCount();
    }

    /**
     * @param string $query
>>>>>>> f8495973
     *
     * @return bool
     * @throws MysqlException
     */
<<<<<<< HEAD
    public function selectDb($dbName)
    {
        return $this->executeSql('use ' . $dbName);
    }

    /**
     * @return bool
     */
    public function transactionBegin()
    {
        return $this->dbh->beginTransaction();
=======
    public function executeSql(string $query): bool
    {
        $dbh = $this->getPdo();

        $response = $dbh->exec($query);

        if ($response !== false)
        {
            return true;
        }

        $error = [
            'query'     => $query,
            'errorInfo' => $this->prepareErrorInfo($dbh->errorInfo()),
        ];

        $errorInfo = json_encode($error);

        throw new MysqlException($errorInfo);
    }

    /**
     * @param string $dbName
     *
     * @return bool
     * @throws MysqlException
     */
    public function selectDb(string $dbName): bool
    {
        return $this->executeSql('use ' . $dbName);
>>>>>>> f8495973
    }

    /**
     * @return bool
     */
<<<<<<< HEAD
    public function transactionCommit()
    {
        return $this->dbh->commit();
=======
    public function transactionBegin(): bool
    {
        return $this->pdo->beginTransaction();
>>>>>>> f8495973
    }

    /**
     * @return bool
     */
<<<<<<< HEAD
    public function transactionRollback()
    {
        return $this->dbh->rollBack();
    }

    /**
     * @param string $query
     * @param array $conds
     *
     * @return null|string
     * @throws MysqlException
     */
    public function fetchColumn($query, array $conds = [])
    {
        $response = $this->prepareSelect($query, $conds)->fetchColumn();

        if ($response === false)
        {
            return null;
        }

        return (string)$response;
=======
    public function transactionCommit(): bool
    {
        return $this->pdo->commit();
    }

    /**
     * @return bool
     */
    public function transactionRollback(): bool
    {
        return $this->pdo->rollBack();
>>>>>>> f8495973
    }

    /**
     * @param string $query
     * @param array $conds
     *
<<<<<<< HEAD
     * @return array|null
     * @throws MysqlException
     */
    public function fetchColumnMany($query, array $conds = [])
    {
        $responsesMany = [];
        $pdoStatment = $this->prepareSelect($query, $conds);

        while ($response = $pdoStatment->fetchColumn())
        {
            $responsesMany[] = $response;
        }

        if (empty($responsesMany))
        {
            return null;
        }

        return (array)$responsesMany;
    }

    /**
     * @param string $query
     * @param array $conds
     *
     * @return MysqlQueryIterator|null
     * @throws MysqlException
     */
    public function fetchColumnManyCursor($query, array $conds = [])
    {
        $this->prepareSelect($query, $conds);

        $cursor = new MysqlQueryIterator($this->getLastStatement(), 'fetchColumn');

        if ($cursor === false)
        {
            return null;
        }

        return $cursor;
    }

    /**
     * @param string $query
     * @param array $conds
     *
     * @return mixed
     * @throws MysqlException
     */
    public function fetchRow($query, array $conds = [])
    {
        $response = $this->prepareSelect($query, $conds)->fetch($this->getFetchMode());

=======
     * @return null|string
     * @throws MysqlException
     */
    public function fetchColumn(string $query, array $conds = []): ?string
    {
        $response = $this->prepareSelect($query, $conds)->fetchColumn();

>>>>>>> f8495973
        if ($response === false)
        {
            return null;
        }

<<<<<<< HEAD
        return $response;
=======
        return (string)$response;
>>>>>>> f8495973
    }

    /**
     * @param string $query
     * @param array $conds
     *
     * @return array|null
     * @throws MysqlException
     */
<<<<<<< HEAD
    public function fetchRowMany($query, array $conds = [])
=======
    public function fetchColumnMany(string $query, array $conds = []): ?array
>>>>>>> f8495973
    {
        $responsesMany = [];
        $pdoStatment = $this->prepareSelect($query, $conds);

<<<<<<< HEAD
        while ($response = $pdoStatment->fetch($this->getFetchMode()))
=======
        while ($response = $pdoStatment->fetchColumn())
>>>>>>> f8495973
        {
            $responsesMany[] = $response;
        }

        if (empty($responsesMany))
        {
            return null;
        }

        return (array)$responsesMany;
    }

    /**
     * @param string $query
     * @param array $conds
     *
<<<<<<< HEAD
     * @return MysqlQueryIterator|null
     * @throws MysqlException
     */
    public function fetchRowManyCursor($query, array $conds = [])
    {
        $this->prepareSelect($query, $conds);

        $cursor = new MysqlQueryIterator($this->getLastStatement(), 'fetch');
=======
     * @return null|MysqlQueryIterator
     * @throws MysqlException
     */
    public function fetchColumnManyCursor(string $query, array $conds = []): ?MysqlQueryIterator
    {
        $this->prepareSelect($query, $conds);

        $cursor = new MysqlQueryIterator($this->getLastStatement(), 'fetchColumn');
>>>>>>> f8495973

        if ($cursor === false)
        {
            return null;
        }

        return $cursor;
    }

    /**
<<<<<<< HEAD
     * @param string $tableName
     * @param array $data
     * @param bool $insertIgnore
     *
     * @return int|bool
     * @throws MysqlException
     */
    public function insert($tableName, array $data, $insertIgnore = false)
    {
        if (isset($data[0]))
        {
            throw new MysqlException("Multi-dimensional datasets are not allowed. Use 'Mysql::insertMany()' instead");
        }

        $response = $this->insertMany($tableName, [$data], $insertIgnore);

        if ($response === false)
        {
            return false;
        }

        return array_pop($response);
    }

    /**
     * @param string $tableName
     * @param array $data
     * @param bool $insertIgnore
     *
     * @return array|bool
     * @throws MysqlException
     */
    public function insertMany($tableName, array $data, $insertIgnore = false)
    {
        if (!isset($data[0]))
        {
            throw new MysqlException("One-dimensional datasets are not allowed. Use 'Mysql::insert()' instead");
        }

        $query = 'INSERT' . ($insertIgnore === true ? ' IGNORE ' : null) . ' INTO ' . $tableName . ' (:COLUMN_NAMES) VALUES (:PARAM_NAMES)';

        $placeholder = [
            'column_names' => [],
            'param_names'  => [],
        ];

        foreach ($data[0] as $columnName => $value)
        {
            $placeholder['column_names'][] = '`' . $columnName . '`';
            $placeholder['param_names'][] = ':' . $columnName;
        }

        $query = str_replace(':COLUMN_NAMES', join(', ', $placeholder['column_names']), $query);
        $query = str_replace(':PARAM_NAMES', join(', ', $placeholder['param_names']), $query);

        // ----------------------------------

        $response = $this->prepareInsertReplace($query, $data);

        if (empty($response))
        {
            return false;
        }

        return (array)$response;
    }

    /**
     * @param string $tableName
     * @param array $data
     *
     * @return array|bool
     * @throws MysqlException
     */
    public function replace($tableName, array $data)
    {
        if (isset($data[0]))
=======
     * @param string $query
     * @param array $conds
     *
     * @return array|null
     * @throws MysqlException
     */
    public function fetchRow(string $query, array $conds = []): ?array
    {
        $response = $this->prepareSelect($query, $conds)->fetch($this->getFetchMode());

        if ($response === false)
        {
            return null;
        }

        return $response;
    }

    /**
     * @param string $query
     * @param array $conds
     *
     * @return array|null
     * @throws MysqlException
     */
    public function fetchRowMany(string $query, array $conds = []): ?array
    {
        $responsesMany = [];
        $pdoStatment = $this->prepareSelect($query, $conds);

        while ($response = $pdoStatment->fetch($this->getFetchMode()))
        {
            $responsesMany[] = $response;
        }

        if (empty($responsesMany))
>>>>>>> f8495973
        {
            throw new MysqlException("Multi-dimensional datasets are not allowed. Use 'Mysql::replaceMany()' instead");
        }

<<<<<<< HEAD
        return $this->replaceMany($tableName, [$data]);
=======
        return (array)$responsesMany;
>>>>>>> f8495973
    }

    /**
     * @param string $tableName
     * @param array $data
     *
<<<<<<< HEAD
     * @return array|bool
     * @throws MysqlException
     */
    public function replaceMany($tableName, array $data)
    {
        if (!isset($data[0]))
        {
            throw new MysqlException("One-dimensional datasets are not allowed. Use 'Mysql::replace()' instead");
        }

        $query = 'REPLACE INTO ' . $tableName . ' (:COLUMN_NAMES) VALUES (:PARAM_NAMES)';

        $placeholder = [
            'column_names' => [],
            'param_names'  => [],
        ];

        foreach ($data[0] as $columnName => $value)
        {
            $placeholder['column_names'][] = '`' . $columnName . '`';
            $placeholder['param_names'][] = ':' . $columnName;
        }

        $query = str_replace(':COLUMN_NAMES', join(', ', $placeholder['column_names']), $query);
        $query = str_replace(':PARAM_NAMES', join(', ', $placeholder['param_names']), $query);

        // ----------------------------------

        $response = $this->prepareInsertReplace($query, $data);

        if (empty($response))
        {
            return false;
        }

        return (array)$response;
    }

    /**
     * @param string $tableName
     * @param array $conds
     * @param array $data
     * @param null $condsQuery
     *
     * @return bool
     * @throws MysqlException
     */
    public function update($tableName, array $conds, array $data, $condsQuery = null)
    {
        if (isset($data[0]))
        {
            throw new MysqlException("Multi-dimensional datasets are not allowed.");
        }

        $query = 'UPDATE ' . $tableName . ' SET :PARAMS WHERE :CONDS';

        $placeholder = [
            'params' => [],
            'conds'  => [],
        ];

        foreach ($data as $columnName => $value)
        {
            $placeholder['params'][] = '`' . $columnName . '` = :DATA_' . $columnName;

            // mark data keys in case CONDS and DATA hold the same keys
            unset($data[$columnName]);
            $data['DATA_' . $columnName] = $value;
        }

        $query = str_replace(':PARAMS', join(', ', $placeholder['params']), $query);
        $query = $this->buildCondsQuery($query, $conds, $condsQuery);

        return $this->prepareUpdate($query, $conds, $data);
    }

    /**
     * @param string $tableName
     * @param array $conds
     * @param null $condsQuery
     *
     * @return bool
     * @throws MysqlException
     */
    public function delete($tableName, array $conds = [], $condsQuery = null)
    {
        $query = $this->buildCondsQuery('DELETE FROM ' . $tableName . ' WHERE :CONDS', $conds, $condsQuery);
        $response = $this->prepareDelete($query, $conds);

        if ($response === true)
        {
            return true;
        }

        return false;
    }

    /**
     * @param int $fetchMode
     *
     * @return Mysql
     */
    protected function setFetchMode($fetchMode)
    {
        $this->fetchMode = $fetchMode;

        return $this;
    }

    /**
     * @param $dbh
     *
     * @return Mysql
     */
    protected function setDbh($dbh)
    {
        $this->dbh = $dbh;

        return $this;
    }

    /**
     * @return \PDO
     */
    protected function getDbh()
    {
        return $this->dbh;
    }

    /**
     * @return int
     */
    protected function getFetchMode()
    {
        return (int)$this->fetchMode;
    }

    /**
     * @param array $errorInfo
     *
     * @return array
     */
    protected function prepareErrorInfo(array $errorInfo)
    {
        return [
            'sqlStateCode' => $errorInfo[0],
            'code'         => $errorInfo[1],
            'message'      => $errorInfo[2],
        ];
    }

    /**
     * @param \PDOStatement $cursor
     *
     * @return Mysql
     */
    protected function setLastStatement(\PDOStatement $cursor)
    {
        $this->lastStatement = $cursor;

        return $this;
    }

    /**
     * @return \PDOStatement
     */
    protected function getLastStatement()
    {
        return $this->lastStatement;
    }

    /**
     * @return bool
     */
    protected function hasLastStatement()
    {
        return $this->lastStatement ? true : false;
    }

    /**
     * @return Mysql
     */
    protected function clearLastStatement()
    {
        $this->lastStatement = null;
=======
     * @return null|MysqlQueryIterator
     * @throws MysqlException
     */
    public function fetchRowManyCursor(string $query, array $conds = []): ?MysqlQueryIterator
    {
        $this->prepareSelect($query, $conds);

        $cursor = new MysqlQueryIterator($this->getLastStatement(), 'fetch');

        if ($cursor === false)
        {
            return null;
        }
>>>>>>> f8495973

        return $this;
    }

    /**
     * @param mixed $paramValue
     *
     * @return int
     * @throws MysqlException
     */
<<<<<<< HEAD
    protected function getParamType($paramValue)
=======
    public function insert(string $tableName, array $data, bool $insertIgnore = false)
>>>>>>> f8495973
    {
        if (is_null($paramValue))
        {
            return \PDO::PARAM_NULL;
        }
        elseif (is_int($paramValue))
        {
            return \PDO::PARAM_INT;
        }
        elseif (is_bool($paramValue))
        {
            return \PDO::PARAM_INT;
        }
        elseif (is_string($paramValue))
        {
            return \PDO::PARAM_STR;
        }
        elseif (is_float($paramValue))
        {
            return \PDO::PARAM_STR;
        }
        elseif (is_double($paramValue))
        {
            return \PDO::PARAM_STR;
        }

        throw new MysqlException("Invalid param type: {$paramValue} with type {gettype($paramValue)}");
    }

    /**
     * @param \PDOStatement $pdoStatement
     * @param array $params
     *
     * @return \PDOStatement
     * @throws MysqlException
     */
<<<<<<< HEAD
    protected function setParams(\PDOStatement $pdoStatement, array $params)
=======
    public function insertMany(string $tableName, array $data, bool $insertIgnore = false)
>>>>>>> f8495973
    {
        foreach ($params as $key => &$val)
        {
            $pdoStatement->bindParam($key, $val, $this->getParamType($val));
        }

        return $pdoStatement;
    }

    /**
     * @param string $query
     * @param array $params
     *
     * @return bool
     */
    protected function handleInCondition(&$query, &$params)
    {
        if (empty($params))
        {
            return true;
        }

        foreach ($params as $key => $val)
        {
            if (is_array($val))
            {
                $keys = [];

<<<<<<< HEAD
                foreach ($val as $k => $v)
                {
                    // new param name
                    $keyString = ':' . $key . $k;

                    // cache new params
                    $keys[] = $keyString;
=======
        $response = $this->prepareInsertReplace($query, $data);
>>>>>>> f8495973

                    // add new params
                    $params[$keyString] = $v;
                }

                // include new params
                $query = str_replace(':' . $key, join(',', $keys), $query);

                // remove actual param
                unset($params[$key]);
            }
        }

        return true;
    }

    /**
     * @param string $query
     * @param array $conds
     *
     * @return \PDOStatement
     * @throws MysqlException
     */
<<<<<<< HEAD
    protected function prepareSelect($query, array $conds)
=======
    public function replace(string $tableName, array $data)
>>>>>>> f8495973
    {
        // clear last statement
        $this->clearLastStatement();

        // handle "in" condition
        $this->handleInCondition($query, $conds);

        // set query
        $pdoStatement = $this->getDbh()->prepare($query);

        // bind named params
        $pdoStatement = $this->setParams($pdoStatement, $conds);

        // execute
        $pdoStatement->execute();

        // check for errors
        if ($pdoStatement->errorCode() !== '00000')
        {
            $error = [
                'query'     => $query,
                'params'    => $conds,
                'errorInfo' => $this->prepareErrorInfo($pdoStatement->errorInfo()),
            ];

            $errorInfo = json_encode($error);

            throw new MysqlException($errorInfo);
        }

        // cache statement
        $this->setLastStatement($pdoStatement);

        return $pdoStatement;
    }

    /**
     * @param string $query
     * @param array $rowsMany
     *
     * @return array
     * @throws MysqlException
     */
<<<<<<< HEAD
    protected function prepareInsertReplace($query, array $rowsMany)
=======
    public function replaceMany(string $tableName, array $data)
>>>>>>> f8495973
    {
        $dbh = $this->getDbh();
        $responses = [];

        // clear last statement
        $this->clearLastStatement();

        // set query
        $pdoStatement = $dbh->prepare($query);

        // loop through rows
        while ($row = array_shift($rowsMany))
        {
            // bind params
            $pdoStatement = $this->setParams($pdoStatement, $row);

            // execute
            $pdoStatement->execute();

<<<<<<< HEAD
            // throw errors
            if ($pdoStatement->errorCode() !== '00000')
            {
                $error = [
                    'query'     => $query,
                    'errorInfo' => $this->prepareErrorInfo($pdoStatement->errorInfo()),
                ];

                $errorInfo = json_encode($error);
=======
        $response = $this->prepareInsertReplace($query, $data);
>>>>>>> f8495973

                throw new MysqlException($errorInfo);
            }

            // last insert|null
            $lastInsert = $dbh->lastInsertId();

            // cache response
            $responses[] = $lastInsert ? (int)$lastInsert : true;
        }

        return $responses;
    }

    /**
     * @param string $query
     * @param array $conds
     * @param array $data
<<<<<<< HEAD
=======
     * @param null|string $condsQuery
>>>>>>> f8495973
     *
     * @return null|bool
     * @throws MysqlException
     */
<<<<<<< HEAD
    protected function prepareUpdate($query, array $conds, array $data)
=======
    public function update(string $tableName, array $conds, array $data, ?string $condsQuery = null): bool
>>>>>>> f8495973
    {
        // clear last statement
        $this->clearLastStatement();

        // handle "in" condition
        $this->handleInCondition($query, $conds);

        // set query
        $pdoStatement = $this->getDbh()->prepare($query);

        // bind conds params
        $pdoStatement = $this->setParams($pdoStatement, $conds);

        // bind data params
        $pdoStatement = $this->setParams($pdoStatement, $data);

        // execute
        $pdoStatement->execute();

        // cache statement
        $this->setLastStatement($pdoStatement);

        // throw errors
        if ($pdoStatement->errorCode() !== '00000')
        {
            $error = [
                'query'     => $query,
                'conds'     => $conds,
                'errorInfo' => $this->prepareErrorInfo($pdoStatement->errorInfo()),
            ];

            $errorInfo = json_encode($error);

            throw new MysqlException($errorInfo);
        }

        if ($this->getRowCount() === 0)
        {
            return null;
        }

        return true;
    }

    /**
     * @param string $query
     * @param array $conds
<<<<<<< HEAD
=======
     * @param null|string $condsQuery
>>>>>>> f8495973
     *
     * @return null|bool
     * @throws MysqlException
     */
<<<<<<< HEAD
    protected function prepareDelete($query, array $conds)
=======
    public function delete(string $tableName, array $conds = [], ?string $condsQuery = null): bool
>>>>>>> f8495973
    {
        // clear last statement
        $this->clearLastStatement();

        // handle "in" condition
        $this->handleInCondition($query, $conds);

        // set query
        $pdoStatement = $this->getDbh()->prepare($query);

        // bind conds params
        $pdoStatement = $this->setParams($pdoStatement, $conds);

        // execute
        $pdoStatement->execute();

        // cache statement
        $this->setLastStatement($pdoStatement);

        // throw errors
        if ($pdoStatement->errorCode() !== '00000')
        {
            $error = [
                'query'     => $query,
                'conds'     => $conds,
                'errorInfo' => $this->prepareErrorInfo($pdoStatement->errorInfo()),
            ];

            $errorInfo = json_encode($error);

            throw new MysqlException($errorInfo);
        }

        if ($this->getRowCount() === 0)
        {
            return null;
        }

        return true;
    }

    /**
     * @return \PDO
     */
    protected function getPdo(): \PDO
    {
        return $this->pdo;
    }

    /**
     * @return int
     */
    protected function getFetchMode(): int
    {
        return $this->fetchMode;
    }

    /**
     * @param array $errorInfo
     *
     * @return array
     */
    protected function prepareErrorInfo(array $errorInfo): array
    {
        return [
            'sqlStateCode' => $errorInfo[0],
            'code'         => $errorInfo[1],
            'message'      => $errorInfo[2],
        ];
    }

    /**
     * @param \PDOStatement $cursor
     *
     * @return Mysql
     */
    protected function setLastStatement(\PDOStatement $cursor): self
    {
        $this->lastStatement = $cursor;

        return $this;
    }

    /**
     * @return \PDOStatement
     */
    protected function getLastStatement(): \PDOStatement
    {
        return $this->lastStatement;
    }

    /**
     * @return bool
     */
    protected function hasLastStatement(): bool
    {
        return $this->lastStatement !== null;
    }

    /**
     * @return Mysql
     */
    protected function clearLastStatement(): self
    {
        $this->lastStatement = null;

        return $this;
    }

    /**
     * @param mixed $paramValue
     *
     * @return int
     * @throws MysqlException
     */
    protected function getParamType($paramValue): int
    {
        if (is_null($paramValue))
        {
            return \PDO::PARAM_NULL;
        }
        elseif (is_int($paramValue))
        {
            return \PDO::PARAM_INT;
        }
        elseif (is_bool($paramValue))
        {
            return \PDO::PARAM_INT;
        }
        elseif (is_string($paramValue))
        {
            return \PDO::PARAM_STR;
        }
        elseif (is_float($paramValue))
        {
            return \PDO::PARAM_STR;
        }
        elseif (is_double($paramValue))
        {
            return \PDO::PARAM_STR;
        }

        throw new MysqlException("Invalid param type: {$paramValue} with type {gettype($paramValue)}");
    }

    /**
     * @param \PDOStatement $pdoStatement
     * @param array $params
     *
     * @return \PDOStatement
     * @throws MysqlException
     */
    protected function setParams(\PDOStatement $pdoStatement, array $params): \PDOStatement
    {
        foreach ($params as $key => &$val)
        {
            $pdoStatement->bindParam($key, $val, $this->getParamType($val));
        }

        return $pdoStatement;
    }

    /**
     * @param string $query
     * @param array $params
     */
    protected function handleInCondition(string &$query, array &$params): void
    {
        if (!empty($params))
        {
            foreach ($params as $key => $val)
            {
                if (is_array($val))
                {
                    $keys = [];

                    foreach ($val as $k => $v)
                    {
                        // new param name
                        $keyString = ':' . $key . $k;

                        // cache new params
                        $keys[] = $keyString;

                        // add new params
                        $params[$keyString] = $v;
                    }

                    // include new params
                    $query = str_replace(':' . $key, join(',', $keys), $query);

                    // remove actual param
                    unset($params[$key]);
                }
            }
        }
    }

    /**
     * @param string $query
     * @param array $conds
     *
     * @return \PDOStatement
     * @throws MysqlException
     */
    protected function prepareSelect(string $query, array $conds): \PDOStatement
    {
        // clear last statement
        $this->clearLastStatement();

        // handle "in" condition
        $this->handleInCondition($query, $conds);

        // set query
        $pdoStatement = $this->getPdo()->prepare($query);

        // bind named params
        $pdoStatement = $this->setParams($pdoStatement, $conds);

        // execute
        $pdoStatement->execute();

        // check for errors
        if ($pdoStatement->errorCode() !== '00000')
        {
            $error = [
                'query'     => $query,
                'params'    => $conds,
                'errorInfo' => $this->prepareErrorInfo($pdoStatement->errorInfo()),
            ];

            $errorInfo = json_encode($error);

            throw new MysqlException($errorInfo);
        }

        // cache statement
        $this->setLastStatement($pdoStatement);

        return $pdoStatement;
    }

    /**
     * @param string $query
     * @param array $rowsMany
     *
     * @return array
     * @throws MysqlException
     */
    protected function prepareInsertReplace(string $query, array $rowsMany): array
    {
        $dbh = $this->getPdo();
        $responses = [];

        // clear last statement
        $this->clearLastStatement();

        // set query
        $pdoStatement = $dbh->prepare($query);

        // loop through rows
        while ($row = array_shift($rowsMany))
        {
            // bind params
            $pdoStatement = $this->setParams($pdoStatement, $row);

            // execute
            $pdoStatement->execute();

            // throw errors
            if ($pdoStatement->errorCode() !== '00000')
            {
                $error = [
                    'query'     => $query,
                    'errorInfo' => $this->prepareErrorInfo($pdoStatement->errorInfo()),
                ];

                $errorInfo = json_encode($error);

                throw new MysqlException($errorInfo);
            }

            // last insert|null
            $lastInsert = $dbh->lastInsertId();

            // cache response
            $responses[] = $lastInsert ? (int)$lastInsert : true;
        }

        return $responses;
    }

    /**
     * @param string $query
     * @param array $conds
     * @param array $data
     *
     * @return bool
     * @throws MysqlException
     */
    protected function prepareUpdate(string $query, array $conds, array $data): bool
    {
        // clear last statement
        $this->clearLastStatement();

        // handle "in" condition
        $this->handleInCondition($query, $conds);

        // set query
        $pdoStatement = $this->getPdo()->prepare($query);

        // bind conds params
        $pdoStatement = $this->setParams($pdoStatement, $conds);

        // bind data params
        $pdoStatement = $this->setParams($pdoStatement, $data);

        // execute
        $pdoStatement->execute();

        // cache statement
        $this->setLastStatement($pdoStatement);

        // throw errors
        if ($pdoStatement->errorCode() !== '00000')
        {
            $error = [
                'query'     => $query,
                'conds'     => $conds,
                'errorInfo' => $this->prepareErrorInfo($pdoStatement->errorInfo()),
            ];

            $errorInfo = json_encode($error);

            throw new MysqlException($errorInfo);
        }

        return $this->getRowCount() === 0 ? false : true;
    }

    /**
     * @param string $query
     * @param array $conds
     *
     * @return bool
     * @throws MysqlException
     */
    protected function prepareDelete(string $query, array $conds): bool
    {
        // clear last statement
        $this->clearLastStatement();

        // handle "in" condition
        $this->handleInCondition($query, $conds);

        // set query
        $pdoStatement = $this->getPdo()->prepare($query);

        // bind conds params
        $pdoStatement = $this->setParams($pdoStatement, $conds);

        // execute
        $pdoStatement->execute();

        // cache statement
        $this->setLastStatement($pdoStatement);

        // throw errors
        if ($pdoStatement->errorCode() !== '00000')
        {
            $error = [
                'query'     => $query,
                'conds'     => $conds,
                'errorInfo' => $this->prepareErrorInfo($pdoStatement->errorInfo()),
            ];

            $errorInfo = json_encode($error);

            throw new MysqlException($errorInfo);
        }

        return $this->getRowCount() === 0 ? false : true;
    }

    /**
     * @param string $query
     * @param array $conds
     * @param null|string $condsQuery
     *
     * @return string
     */
    private function buildCondsQuery(string $query, array $conds, ?string $condsQuery = null): string
    {
        if (!empty($conds))
        {
            if ($condsQuery === null)
            {
                $placeholder = [];

                foreach ($conds as $columnName => $value)
                {
                    if ($this->isColum($columnName))
                    {
                        $placeholder[] = '`' . $columnName . '` = :' . $columnName;
                    }
                }

                $query = str_replace(':CONDS', join(' AND ', $placeholder), $query);
            }
            else
            {
                $query = str_replace(':CONDS', $condsQuery, $query);
            }
        }
        else
        {
            $query = str_replace(' WHERE :CONDS', '', $query);
        }

        return $query;
    }

    /**
     * @param string $key
     *
     * @return bool
     */
    private function isColum(string $key): bool
    {
        return substr($key, 0, 1) !== '_';
    }
}<|MERGE_RESOLUTION|>--- conflicted
+++ resolved
@@ -21,90 +21,44 @@
     protected $lastStatement;
 
     /**
-<<<<<<< HEAD
-     * @param $host
-     * @param $user
-     * @param $password
-     * @param $database
+     * @param \PDO $pdo
+     */
+    public function __construct(\PDO $pdo)
+    {
+        $this->pdo = $pdo;
+    }
+
+    /**
+     * @return Mysql
+     */
+    public function close(): self
+    {
+        $this->pdo = null;
+
+        return $this;
+    }
+
+    /**
      * @param int $fetchMode
-     * @param string $charset
-     * @param array $options
-     *
-     * @throws MysqlException
-     */
-    public function __construct($host, $user, $password, $database, $fetchMode = \PDO::FETCH_ASSOC, $charset = 'utf8', array $options = [])
-    {
-        try
-        {
-            // use host
-            $dns = 'mysql:host=' . $host;
-
-            if (isset($options['port']))
-            {
-                $dns .= ';port=' . $options['port'];
-            }
-
-            // use unix socket
-            if (isset($options['unixSocket']))
-            {
-                $dns = 'mysql:unix_socket=' . $options['unixSocket'];
-            }
-
-            $dns .= ';dbname=' . $database;
-            $dns .= ';charset=' . $charset;
-
-            // ------------------------------
-
-            if (empty($options['pdo']))
-            {
-                $options['pdo'] = [];
-            }
-
-            $this->setDbh(new \PDO($dns, $user, $password, $options['pdo']));
-
-            // set fetchMode
-            $this->setFetchMode($fetchMode);
-        }
-        catch (\PDOException $e)
-        {
-            $message = str_replace($password, '********', $e->getMessage());
-            throw new MysqlException($message, $e->getCode());
-        }
-=======
-     * @param \PDO $pdo
-     */
-    public function __construct(\PDO $pdo)
-    {
-        $this->pdo = $pdo;
->>>>>>> f8495973
-    }
-
-    /**
+     *
      * @return Mysql
-<<<<<<< HEAD
-     */
-    public function close()
-    {
-        $this->dbh = null;
+     */
+    public function setFetchMode(int $fetchMode): self
+    {
+        $this->fetchMode = $fetchMode;
 
         return $this;
     }
 
     /**
-     * @return bool|int
-     */
-    public function getRowCount()
+     * @return int
+     */
+    public function getRowCount(): int
     {
         if ($this->hasLastStatement() === false)
         {
-            return false;
-        }
-=======
-     */
-    public function close(): self
-    {
-        $this->pdo = null;
->>>>>>> f8495973
+            return 0;
+        }
 
         return $this->getLastStatement()->rowCount();
     }
@@ -115,17 +69,12 @@
      * @return bool
      * @throws MysqlException
      */
-<<<<<<< HEAD
-    public function executeSql($query)
-=======
-    public function setFetchMode(int $fetchMode): self
->>>>>>> f8495973
-    {
-        $dbh = $this->getDbh();
+    public function executeSql(string $query): bool
+    {
+        $dbh = $this->getPdo();
 
         $response = $dbh->exec($query);
 
-<<<<<<< HEAD
         if ($response !== false)
         {
             return true;
@@ -143,29 +92,11 @@
 
     /**
      * @param string $dbName
-=======
-    /**
-     * @return int
-     */
-    public function getRowCount(): int
-    {
-        if ($this->hasLastStatement() === false)
-        {
-            return 0;
-        }
-
-        return $this->getLastStatement()->rowCount();
-    }
-
-    /**
-     * @param string $query
->>>>>>> f8495973
-     *
-     * @return bool
-     * @throws MysqlException
-     */
-<<<<<<< HEAD
-    public function selectDb($dbName)
+     *
+     * @return bool
+     * @throws MysqlException
+     */
+    public function selectDb(string $dbName): bool
     {
         return $this->executeSql('use ' . $dbName);
     }
@@ -173,64 +104,25 @@
     /**
      * @return bool
      */
-    public function transactionBegin()
-    {
-        return $this->dbh->beginTransaction();
-=======
-    public function executeSql(string $query): bool
-    {
-        $dbh = $this->getPdo();
-
-        $response = $dbh->exec($query);
-
-        if ($response !== false)
-        {
-            return true;
-        }
-
-        $error = [
-            'query'     => $query,
-            'errorInfo' => $this->prepareErrorInfo($dbh->errorInfo()),
-        ];
-
-        $errorInfo = json_encode($error);
-
-        throw new MysqlException($errorInfo);
-    }
-
-    /**
-     * @param string $dbName
-     *
-     * @return bool
-     * @throws MysqlException
-     */
-    public function selectDb(string $dbName): bool
-    {
-        return $this->executeSql('use ' . $dbName);
->>>>>>> f8495973
-    }
-
-    /**
-     * @return bool
-     */
-<<<<<<< HEAD
-    public function transactionCommit()
-    {
-        return $this->dbh->commit();
-=======
     public function transactionBegin(): bool
     {
         return $this->pdo->beginTransaction();
->>>>>>> f8495973
-    }
-
-    /**
-     * @return bool
-     */
-<<<<<<< HEAD
-    public function transactionRollback()
-    {
-        return $this->dbh->rollBack();
+    }
+
+    /**
+     * @return bool
+     */
+    public function transactionCommit(): bool
+    {
+        return $this->pdo->commit();
+    }
+
+    /**
+     * @return bool
+     */
+    public function transactionRollback(): bool
+    {
+        return $this->pdo->rollBack();
     }
 
     /**
@@ -240,7 +132,7 @@
      * @return null|string
      * @throws MysqlException
      */
-    public function fetchColumn($query, array $conds = [])
+    public function fetchColumn(string $query, array $conds = []): ?string
     {
         $response = $this->prepareSelect($query, $conds)->fetchColumn();
 
@@ -250,30 +142,16 @@
         }
 
         return (string)$response;
-=======
-    public function transactionCommit(): bool
-    {
-        return $this->pdo->commit();
-    }
-
-    /**
-     * @return bool
-     */
-    public function transactionRollback(): bool
-    {
-        return $this->pdo->rollBack();
->>>>>>> f8495973
-    }
-
-    /**
-     * @param string $query
-     * @param array $conds
-     *
-<<<<<<< HEAD
+    }
+
+    /**
+     * @param string $query
+     * @param array $conds
+     *
      * @return array|null
      * @throws MysqlException
      */
-    public function fetchColumnMany($query, array $conds = [])
+    public function fetchColumnMany(string $query, array $conds = []): ?array
     {
         $responsesMany = [];
         $pdoStatment = $this->prepareSelect($query, $conds);
@@ -295,10 +173,10 @@
      * @param string $query
      * @param array $conds
      *
-     * @return MysqlQueryIterator|null
-     * @throws MysqlException
-     */
-    public function fetchColumnManyCursor($query, array $conds = [])
+     * @return null|MysqlQueryIterator
+     * @throws MysqlException
+     */
+    public function fetchColumnManyCursor(string $query, array $conds = []): ?MysqlQueryIterator
     {
         $this->prepareSelect($query, $conds);
 
@@ -316,32 +194,19 @@
      * @param string $query
      * @param array $conds
      *
-     * @return mixed
-     * @throws MysqlException
-     */
-    public function fetchRow($query, array $conds = [])
+     * @return array|null
+     * @throws MysqlException
+     */
+    public function fetchRow(string $query, array $conds = []): ?array
     {
         $response = $this->prepareSelect($query, $conds)->fetch($this->getFetchMode());
 
-=======
-     * @return null|string
-     * @throws MysqlException
-     */
-    public function fetchColumn(string $query, array $conds = []): ?string
-    {
-        $response = $this->prepareSelect($query, $conds)->fetchColumn();
-
->>>>>>> f8495973
         if ($response === false)
         {
             return null;
         }
 
-<<<<<<< HEAD
         return $response;
-=======
-        return (string)$response;
->>>>>>> f8495973
     }
 
     /**
@@ -351,20 +216,12 @@
      * @return array|null
      * @throws MysqlException
      */
-<<<<<<< HEAD
-    public function fetchRowMany($query, array $conds = [])
-=======
-    public function fetchColumnMany(string $query, array $conds = []): ?array
->>>>>>> f8495973
+    public function fetchRowMany(string $query, array $conds = []): ?array
     {
         $responsesMany = [];
         $pdoStatment = $this->prepareSelect($query, $conds);
 
-<<<<<<< HEAD
         while ($response = $pdoStatment->fetch($this->getFetchMode()))
-=======
-        while ($response = $pdoStatment->fetchColumn())
->>>>>>> f8495973
         {
             $responsesMany[] = $response;
         }
@@ -381,25 +238,14 @@
      * @param string $query
      * @param array $conds
      *
-<<<<<<< HEAD
-     * @return MysqlQueryIterator|null
-     * @throws MysqlException
-     */
-    public function fetchRowManyCursor($query, array $conds = [])
+     * @return null|MysqlQueryIterator
+     * @throws MysqlException
+     */
+    public function fetchRowManyCursor(string $query, array $conds = []): ?MysqlQueryIterator
     {
         $this->prepareSelect($query, $conds);
 
         $cursor = new MysqlQueryIterator($this->getLastStatement(), 'fetch');
-=======
-     * @return null|MysqlQueryIterator
-     * @throws MysqlException
-     */
-    public function fetchColumnManyCursor(string $query, array $conds = []): ?MysqlQueryIterator
-    {
-        $this->prepareSelect($query, $conds);
-
-        $cursor = new MysqlQueryIterator($this->getLastStatement(), 'fetchColumn');
->>>>>>> f8495973
 
         if ($cursor === false)
         {
@@ -410,7 +256,6 @@
     }
 
     /**
-<<<<<<< HEAD
      * @param string $tableName
      * @param array $data
      * @param bool $insertIgnore
@@ -418,7 +263,7 @@
      * @return int|bool
      * @throws MysqlException
      */
-    public function insert($tableName, array $data, $insertIgnore = false)
+    public function insert(string $tableName, array $data, bool $insertIgnore = false)
     {
         if (isset($data[0]))
         {
@@ -443,7 +288,7 @@
      * @return array|bool
      * @throws MysqlException
      */
-    public function insertMany($tableName, array $data, $insertIgnore = false)
+    public function insertMany(string $tableName, array $data, bool $insertIgnore = false)
     {
         if (!isset($data[0]))
         {
@@ -466,8 +311,6 @@
         $query = str_replace(':COLUMN_NAMES', join(', ', $placeholder['column_names']), $query);
         $query = str_replace(':PARAM_NAMES', join(', ', $placeholder['param_names']), $query);
 
-        // ----------------------------------
-
         $response = $this->prepareInsertReplace($query, $data);
 
         if (empty($response))
@@ -485,67 +328,24 @@
      * @return array|bool
      * @throws MysqlException
      */
-    public function replace($tableName, array $data)
+    public function replace(string $tableName, array $data)
     {
         if (isset($data[0]))
-=======
-     * @param string $query
-     * @param array $conds
-     *
-     * @return array|null
-     * @throws MysqlException
-     */
-    public function fetchRow(string $query, array $conds = []): ?array
-    {
-        $response = $this->prepareSelect($query, $conds)->fetch($this->getFetchMode());
-
-        if ($response === false)
-        {
-            return null;
-        }
-
-        return $response;
-    }
-
-    /**
-     * @param string $query
-     * @param array $conds
-     *
-     * @return array|null
-     * @throws MysqlException
-     */
-    public function fetchRowMany(string $query, array $conds = []): ?array
-    {
-        $responsesMany = [];
-        $pdoStatment = $this->prepareSelect($query, $conds);
-
-        while ($response = $pdoStatment->fetch($this->getFetchMode()))
-        {
-            $responsesMany[] = $response;
-        }
-
-        if (empty($responsesMany))
->>>>>>> f8495973
         {
             throw new MysqlException("Multi-dimensional datasets are not allowed. Use 'Mysql::replaceMany()' instead");
         }
 
-<<<<<<< HEAD
         return $this->replaceMany($tableName, [$data]);
-=======
-        return (array)$responsesMany;
->>>>>>> f8495973
     }
 
     /**
      * @param string $tableName
      * @param array $data
      *
-<<<<<<< HEAD
      * @return array|bool
      * @throws MysqlException
      */
-    public function replaceMany($tableName, array $data)
+    public function replaceMany(string $tableName, array $data)
     {
         if (!isset($data[0]))
         {
@@ -568,8 +368,6 @@
         $query = str_replace(':COLUMN_NAMES', join(', ', $placeholder['column_names']), $query);
         $query = str_replace(':PARAM_NAMES', join(', ', $placeholder['param_names']), $query);
 
-        // ----------------------------------
-
         $response = $this->prepareInsertReplace($query, $data);
 
         if (empty($response))
@@ -584,12 +382,12 @@
      * @param string $tableName
      * @param array $conds
      * @param array $data
-     * @param null $condsQuery
-     *
-     * @return bool
-     * @throws MysqlException
-     */
-    public function update($tableName, array $conds, array $data, $condsQuery = null)
+     * @param null|string $condsQuery
+     *
+     * @return bool
+     * @throws MysqlException
+     */
+    public function update(string $tableName, array $conds, array $data, ?string $condsQuery = null): bool
     {
         if (isset($data[0]))
         {
@@ -621,12 +419,12 @@
     /**
      * @param string $tableName
      * @param array $conds
-     * @param null $condsQuery
-     *
-     * @return bool
-     * @throws MysqlException
-     */
-    public function delete($tableName, array $conds = [], $condsQuery = null)
+     * @param null|string $condsQuery
+     *
+     * @return bool
+     * @throws MysqlException
+     */
+    public function delete(string $tableName, array $conds = [], ?string $condsQuery = null): bool
     {
         $query = $this->buildCondsQuery('DELETE FROM ' . $tableName . ' WHERE :CONDS', $conds, $condsQuery);
         $response = $this->prepareDelete($query, $conds);
@@ -640,43 +438,19 @@
     }
 
     /**
-     * @param int $fetchMode
-     *
-     * @return Mysql
-     */
-    protected function setFetchMode($fetchMode)
-    {
-        $this->fetchMode = $fetchMode;
-
-        return $this;
-    }
-
-    /**
-     * @param $dbh
-     *
-     * @return Mysql
-     */
-    protected function setDbh($dbh)
-    {
-        $this->dbh = $dbh;
-
-        return $this;
-    }
-
-    /**
      * @return \PDO
      */
-    protected function getDbh()
-    {
-        return $this->dbh;
+    protected function getPdo(): \PDO
+    {
+        return $this->pdo;
     }
 
     /**
      * @return int
      */
-    protected function getFetchMode()
-    {
-        return (int)$this->fetchMode;
+    protected function getFetchMode(): int
+    {
+        return $this->fetchMode;
     }
 
     /**
@@ -684,7 +458,7 @@
      *
      * @return array
      */
-    protected function prepareErrorInfo(array $errorInfo)
+    protected function prepareErrorInfo(array $errorInfo): array
     {
         return [
             'sqlStateCode' => $errorInfo[0],
@@ -698,7 +472,7 @@
      *
      * @return Mysql
      */
-    protected function setLastStatement(\PDOStatement $cursor)
+    protected function setLastStatement(\PDOStatement $cursor): self
     {
         $this->lastStatement = $cursor;
 
@@ -708,7 +482,7 @@
     /**
      * @return \PDOStatement
      */
-    protected function getLastStatement()
+    protected function getLastStatement(): \PDOStatement
     {
         return $this->lastStatement;
     }
@@ -716,32 +490,17 @@
     /**
      * @return bool
      */
-    protected function hasLastStatement()
-    {
-        return $this->lastStatement ? true : false;
+    protected function hasLastStatement(): bool
+    {
+        return $this->lastStatement !== null;
     }
 
     /**
      * @return Mysql
      */
-    protected function clearLastStatement()
+    protected function clearLastStatement(): self
     {
         $this->lastStatement = null;
-=======
-     * @return null|MysqlQueryIterator
-     * @throws MysqlException
-     */
-    public function fetchRowManyCursor(string $query, array $conds = []): ?MysqlQueryIterator
-    {
-        $this->prepareSelect($query, $conds);
-
-        $cursor = new MysqlQueryIterator($this->getLastStatement(), 'fetch');
-
-        if ($cursor === false)
-        {
-            return null;
-        }
->>>>>>> f8495973
 
         return $this;
     }
@@ -752,11 +511,7 @@
      * @return int
      * @throws MysqlException
      */
-<<<<<<< HEAD
-    protected function getParamType($paramValue)
-=======
-    public function insert(string $tableName, array $data, bool $insertIgnore = false)
->>>>>>> f8495973
+    protected function getParamType($paramValue): int
     {
         if (is_null($paramValue))
         {
@@ -793,11 +548,7 @@
      * @return \PDOStatement
      * @throws MysqlException
      */
-<<<<<<< HEAD
-    protected function setParams(\PDOStatement $pdoStatement, array $params)
-=======
-    public function insertMany(string $tableName, array $data, bool $insertIgnore = false)
->>>>>>> f8495973
+    protected function setParams(\PDOStatement $pdoStatement, array $params): \PDOStatement
     {
         foreach ($params as $key => &$val)
         {
@@ -810,47 +561,37 @@
     /**
      * @param string $query
      * @param array $params
-     *
-     * @return bool
-     */
-    protected function handleInCondition(&$query, &$params)
-    {
-        if (empty($params))
-        {
-            return true;
-        }
-
-        foreach ($params as $key => $val)
-        {
-            if (is_array($val))
+     */
+    protected function handleInCondition(string &$query, array &$params): void
+    {
+        if (!empty($params))
+        {
+            foreach ($params as $key => $val)
             {
-                $keys = [];
-
-<<<<<<< HEAD
-                foreach ($val as $k => $v)
+                if (is_array($val))
                 {
-                    // new param name
-                    $keyString = ':' . $key . $k;
-
-                    // cache new params
-                    $keys[] = $keyString;
-=======
-        $response = $this->prepareInsertReplace($query, $data);
->>>>>>> f8495973
-
-                    // add new params
-                    $params[$keyString] = $v;
+                    $keys = [];
+
+                    foreach ($val as $k => $v)
+                    {
+                        // new param name
+                        $keyString = ':' . $key . $k;
+
+                        // cache new params
+                        $keys[] = $keyString;
+
+                        // add new params
+                        $params[$keyString] = $v;
+                    }
+
+                    // include new params
+                    $query = str_replace(':' . $key, join(',', $keys), $query);
+
+                    // remove actual param
+                    unset($params[$key]);
                 }
-
-                // include new params
-                $query = str_replace(':' . $key, join(',', $keys), $query);
-
-                // remove actual param
-                unset($params[$key]);
             }
         }
-
-        return true;
     }
 
     /**
@@ -860,11 +601,7 @@
      * @return \PDOStatement
      * @throws MysqlException
      */
-<<<<<<< HEAD
-    protected function prepareSelect($query, array $conds)
-=======
-    public function replace(string $tableName, array $data)
->>>>>>> f8495973
+    protected function prepareSelect(string $query, array $conds): \PDOStatement
     {
         // clear last statement
         $this->clearLastStatement();
@@ -873,7 +610,7 @@
         $this->handleInCondition($query, $conds);
 
         // set query
-        $pdoStatement = $this->getDbh()->prepare($query);
+        $pdoStatement = $this->getPdo()->prepare($query);
 
         // bind named params
         $pdoStatement = $this->setParams($pdoStatement, $conds);
@@ -908,13 +645,9 @@
      * @return array
      * @throws MysqlException
      */
-<<<<<<< HEAD
-    protected function prepareInsertReplace($query, array $rowsMany)
-=======
-    public function replaceMany(string $tableName, array $data)
->>>>>>> f8495973
-    {
-        $dbh = $this->getDbh();
+    protected function prepareInsertReplace(string $query, array $rowsMany): array
+    {
+        $dbh = $this->getPdo();
         $responses = [];
 
         // clear last statement
@@ -932,7 +665,6 @@
             // execute
             $pdoStatement->execute();
 
-<<<<<<< HEAD
             // throw errors
             if ($pdoStatement->errorCode() !== '00000')
             {
@@ -942,378 +674,6 @@
                 ];
 
                 $errorInfo = json_encode($error);
-=======
-        $response = $this->prepareInsertReplace($query, $data);
->>>>>>> f8495973
-
-                throw new MysqlException($errorInfo);
-            }
-
-            // last insert|null
-            $lastInsert = $dbh->lastInsertId();
-
-            // cache response
-            $responses[] = $lastInsert ? (int)$lastInsert : true;
-        }
-
-        return $responses;
-    }
-
-    /**
-     * @param string $query
-     * @param array $conds
-     * @param array $data
-<<<<<<< HEAD
-=======
-     * @param null|string $condsQuery
->>>>>>> f8495973
-     *
-     * @return null|bool
-     * @throws MysqlException
-     */
-<<<<<<< HEAD
-    protected function prepareUpdate($query, array $conds, array $data)
-=======
-    public function update(string $tableName, array $conds, array $data, ?string $condsQuery = null): bool
->>>>>>> f8495973
-    {
-        // clear last statement
-        $this->clearLastStatement();
-
-        // handle "in" condition
-        $this->handleInCondition($query, $conds);
-
-        // set query
-        $pdoStatement = $this->getDbh()->prepare($query);
-
-        // bind conds params
-        $pdoStatement = $this->setParams($pdoStatement, $conds);
-
-        // bind data params
-        $pdoStatement = $this->setParams($pdoStatement, $data);
-
-        // execute
-        $pdoStatement->execute();
-
-        // cache statement
-        $this->setLastStatement($pdoStatement);
-
-        // throw errors
-        if ($pdoStatement->errorCode() !== '00000')
-        {
-            $error = [
-                'query'     => $query,
-                'conds'     => $conds,
-                'errorInfo' => $this->prepareErrorInfo($pdoStatement->errorInfo()),
-            ];
-
-            $errorInfo = json_encode($error);
-
-            throw new MysqlException($errorInfo);
-        }
-
-        if ($this->getRowCount() === 0)
-        {
-            return null;
-        }
-
-        return true;
-    }
-
-    /**
-     * @param string $query
-     * @param array $conds
-<<<<<<< HEAD
-=======
-     * @param null|string $condsQuery
->>>>>>> f8495973
-     *
-     * @return null|bool
-     * @throws MysqlException
-     */
-<<<<<<< HEAD
-    protected function prepareDelete($query, array $conds)
-=======
-    public function delete(string $tableName, array $conds = [], ?string $condsQuery = null): bool
->>>>>>> f8495973
-    {
-        // clear last statement
-        $this->clearLastStatement();
-
-        // handle "in" condition
-        $this->handleInCondition($query, $conds);
-
-        // set query
-        $pdoStatement = $this->getDbh()->prepare($query);
-
-        // bind conds params
-        $pdoStatement = $this->setParams($pdoStatement, $conds);
-
-        // execute
-        $pdoStatement->execute();
-
-        // cache statement
-        $this->setLastStatement($pdoStatement);
-
-        // throw errors
-        if ($pdoStatement->errorCode() !== '00000')
-        {
-            $error = [
-                'query'     => $query,
-                'conds'     => $conds,
-                'errorInfo' => $this->prepareErrorInfo($pdoStatement->errorInfo()),
-            ];
-
-            $errorInfo = json_encode($error);
-
-            throw new MysqlException($errorInfo);
-        }
-
-        if ($this->getRowCount() === 0)
-        {
-            return null;
-        }
-
-        return true;
-    }
-
-    /**
-     * @return \PDO
-     */
-    protected function getPdo(): \PDO
-    {
-        return $this->pdo;
-    }
-
-    /**
-     * @return int
-     */
-    protected function getFetchMode(): int
-    {
-        return $this->fetchMode;
-    }
-
-    /**
-     * @param array $errorInfo
-     *
-     * @return array
-     */
-    protected function prepareErrorInfo(array $errorInfo): array
-    {
-        return [
-            'sqlStateCode' => $errorInfo[0],
-            'code'         => $errorInfo[1],
-            'message'      => $errorInfo[2],
-        ];
-    }
-
-    /**
-     * @param \PDOStatement $cursor
-     *
-     * @return Mysql
-     */
-    protected function setLastStatement(\PDOStatement $cursor): self
-    {
-        $this->lastStatement = $cursor;
-
-        return $this;
-    }
-
-    /**
-     * @return \PDOStatement
-     */
-    protected function getLastStatement(): \PDOStatement
-    {
-        return $this->lastStatement;
-    }
-
-    /**
-     * @return bool
-     */
-    protected function hasLastStatement(): bool
-    {
-        return $this->lastStatement !== null;
-    }
-
-    /**
-     * @return Mysql
-     */
-    protected function clearLastStatement(): self
-    {
-        $this->lastStatement = null;
-
-        return $this;
-    }
-
-    /**
-     * @param mixed $paramValue
-     *
-     * @return int
-     * @throws MysqlException
-     */
-    protected function getParamType($paramValue): int
-    {
-        if (is_null($paramValue))
-        {
-            return \PDO::PARAM_NULL;
-        }
-        elseif (is_int($paramValue))
-        {
-            return \PDO::PARAM_INT;
-        }
-        elseif (is_bool($paramValue))
-        {
-            return \PDO::PARAM_INT;
-        }
-        elseif (is_string($paramValue))
-        {
-            return \PDO::PARAM_STR;
-        }
-        elseif (is_float($paramValue))
-        {
-            return \PDO::PARAM_STR;
-        }
-        elseif (is_double($paramValue))
-        {
-            return \PDO::PARAM_STR;
-        }
-
-        throw new MysqlException("Invalid param type: {$paramValue} with type {gettype($paramValue)}");
-    }
-
-    /**
-     * @param \PDOStatement $pdoStatement
-     * @param array $params
-     *
-     * @return \PDOStatement
-     * @throws MysqlException
-     */
-    protected function setParams(\PDOStatement $pdoStatement, array $params): \PDOStatement
-    {
-        foreach ($params as $key => &$val)
-        {
-            $pdoStatement->bindParam($key, $val, $this->getParamType($val));
-        }
-
-        return $pdoStatement;
-    }
-
-    /**
-     * @param string $query
-     * @param array $params
-     */
-    protected function handleInCondition(string &$query, array &$params): void
-    {
-        if (!empty($params))
-        {
-            foreach ($params as $key => $val)
-            {
-                if (is_array($val))
-                {
-                    $keys = [];
-
-                    foreach ($val as $k => $v)
-                    {
-                        // new param name
-                        $keyString = ':' . $key . $k;
-
-                        // cache new params
-                        $keys[] = $keyString;
-
-                        // add new params
-                        $params[$keyString] = $v;
-                    }
-
-                    // include new params
-                    $query = str_replace(':' . $key, join(',', $keys), $query);
-
-                    // remove actual param
-                    unset($params[$key]);
-                }
-            }
-        }
-    }
-
-    /**
-     * @param string $query
-     * @param array $conds
-     *
-     * @return \PDOStatement
-     * @throws MysqlException
-     */
-    protected function prepareSelect(string $query, array $conds): \PDOStatement
-    {
-        // clear last statement
-        $this->clearLastStatement();
-
-        // handle "in" condition
-        $this->handleInCondition($query, $conds);
-
-        // set query
-        $pdoStatement = $this->getPdo()->prepare($query);
-
-        // bind named params
-        $pdoStatement = $this->setParams($pdoStatement, $conds);
-
-        // execute
-        $pdoStatement->execute();
-
-        // check for errors
-        if ($pdoStatement->errorCode() !== '00000')
-        {
-            $error = [
-                'query'     => $query,
-                'params'    => $conds,
-                'errorInfo' => $this->prepareErrorInfo($pdoStatement->errorInfo()),
-            ];
-
-            $errorInfo = json_encode($error);
-
-            throw new MysqlException($errorInfo);
-        }
-
-        // cache statement
-        $this->setLastStatement($pdoStatement);
-
-        return $pdoStatement;
-    }
-
-    /**
-     * @param string $query
-     * @param array $rowsMany
-     *
-     * @return array
-     * @throws MysqlException
-     */
-    protected function prepareInsertReplace(string $query, array $rowsMany): array
-    {
-        $dbh = $this->getPdo();
-        $responses = [];
-
-        // clear last statement
-        $this->clearLastStatement();
-
-        // set query
-        $pdoStatement = $dbh->prepare($query);
-
-        // loop through rows
-        while ($row = array_shift($rowsMany))
-        {
-            // bind params
-            $pdoStatement = $this->setParams($pdoStatement, $row);
-
-            // execute
-            $pdoStatement->execute();
-
-            // throw errors
-            if ($pdoStatement->errorCode() !== '00000')
-            {
-                $error = [
-                    'query'     => $query,
-                    'errorInfo' => $this->prepareErrorInfo($pdoStatement->errorInfo()),
-                ];
-
-                $errorInfo = json_encode($error);
 
                 throw new MysqlException($errorInfo);
             }
